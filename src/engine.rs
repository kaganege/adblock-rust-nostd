
use crate::blocker::{Blocker, BlockerError, BlockerOptions, BlockerResult};
use crate::cosmetic_filter_cache::{CosmeticFilterCache, HostnameSpecificResources};
use crate::lists::{parse_filters, parse_filter, ParsedFilter, FilterParseError};
use crate::request::Request;
use crate::filters::network::NetworkFilter;
use crate::filters::cosmetic::CosmeticFilter;
use crate::resources::{Resource, RedirectResource};
use crate::utils::is_eof_error;
use rmps;
use flate2::write::GzEncoder;
use flate2::read::GzDecoder;
use flate2::Compression;
use std::collections::HashSet;

pub struct Engine {
    pub blocker: Blocker,
    cosmetic_cache: CosmeticFilterCache,
}

impl Engine {
    pub fn from_rules(network_filters: &[String]) -> Engine {
        Self::from_rules_parametrised(&network_filters, true, false, false, true)
    }

    pub fn from_rules_debug(network_filters: &[String]) -> Engine {
        Self::from_rules_parametrised(&network_filters, true, false, true, true)
    }

    pub fn from_rules_parametrised(filter_rules: &[String], load_network: bool, load_cosmetic: bool, debug: bool, optimize: bool) -> Engine {
        let (parsed_network_filters, parsed_cosmetic_filters) = parse_filters(&filter_rules, load_network, load_cosmetic, debug);

        let blocker_options = BlockerOptions {
            debug,
            enable_optimizations: optimize,
        };

        Engine {
            blocker: Blocker::new(parsed_network_filters, &blocker_options),
            cosmetic_cache: CosmeticFilterCache::new(parsed_cosmetic_filters),
        }
    }

    pub fn serialize(&self) -> Result<Vec<u8>, BlockerError> {
        let mut gz = GzEncoder::new(Vec::new(), Compression::default());
        rmps::encode::write(&mut gz, &self.blocker)
            .or_else(|e| {
                eprintln!("Error serializing: {:?}", e);
                Err(BlockerError::SerializationError)
            })?;
        rmps::encode::write(&mut gz, &self.cosmetic_cache)
            .or_else(|e| {
                eprintln!("Error serializing cosmetic filters: {:?}", e);
                Err(BlockerError::SerializationError)
            })?;

        let compressed = gz.finish()
            .or_else(|_| Err(BlockerError::SerializationError))?;
        Ok(compressed)
    }

    pub fn deserialize(&mut self, serialized: &[u8]) -> Result<(), BlockerError> {
        let current_tags = self.blocker.tags_enabled();
        let mut gz = GzDecoder::new(serialized);
        let blocker = rmps::decode::from_read(&mut gz)
            .or_else(|e| {
                eprintln!("Error deserializing: {:?}", e);
                Err(BlockerError::DeserializationError)
            })?;
        self.blocker = blocker;
        self.blocker.with_tags(&current_tags.iter().map(|s| &**s).collect::<Vec<_>>());
        match rmps::decode::from_read(&mut gz) {
            Ok(cosmetic_cache) => self.cosmetic_cache = cosmetic_cache,
            Err(ref e) if is_eof_error(e) => {
                // Ignore if didn't find any cosmetic filters
                ()
            }
            Err(e) => {
                eprintln!("Error deserializing cosmetic filters: {:?}", e);
                return Err(BlockerError::DeserializationError);
            }
        }
        Ok(())
    }

    pub fn check_network_urls(&self, url: &str, source_url: &str, request_type: &str) -> BlockerResult {
        Request::from_urls(&url, &source_url, &request_type)
        .map(|request| {
            self.blocker.check(&request)
        })
        .unwrap_or_else(|_e| {
            BlockerResult {
                matched: false,
                explicit_cancel: false,
                important: false,
                redirect: None,
                exception: None,
                filter: None,
                error: Some("Error parsing request".to_owned())
            }
        })
        
    }

    pub fn check_network_urls_with_hostnames(
        &self,
        url: &str,
        hostname: &str,
        source_hostname: &str,
        request_type: &str,
        third_party_request: Option<bool>
    ) -> BlockerResult {
        let request = Request::from_urls_with_hostname(url, hostname, source_hostname, request_type, third_party_request);
        self.blocker.check(&request)
    }

    pub fn check_network_urls_with_hostnames_subset(
        &self,
        url: &str,
        hostname: &str,
        source_hostname: &str,
        request_type: &str,
        third_party_request: Option<bool>,
        previously_matched_rule: bool,
        force_check_exceptions: bool,
    ) -> BlockerResult {
        let request = Request::from_urls_with_hostname(url, hostname, source_hostname, request_type, third_party_request);
        self.blocker.check_parameterised(&request, previously_matched_rule, force_check_exceptions)
    }

    pub fn filter_exists(&self, filter: &str) -> bool {
        let filter_parsed = NetworkFilter::parse(filter, true);
        match filter_parsed.map(|f| self.blocker.filter_exists(&f)) {
            Ok(exists) => exists,
            Err(e) => {
                eprintln!("Encountered unparseable filter when checking for filter existence: {:?}", e);
                false
            }
        }
    }

    pub fn add_filter_list<'a>(&'a mut self, filter_list: &str) -> &'a mut Engine {
        let rules = filter_list.lines().map(str::to_string).collect::<Vec<_>>();
        let (parsed_network_filters, parsed_cosmetic_filters) = parse_filters(&rules, true, true, true);

        for rule in parsed_network_filters {
            self.add_network_filter(rule);
        }

        for rule in parsed_cosmetic_filters {
            self.add_cosmetic_filter(rule);
        }

        self
    }

    pub fn filter_add<'a>(&'a mut self, filter: &str) -> &'a mut Engine {
        let filter_parsed = parse_filter(filter, true, true, true);
        match filter_parsed {
            Ok(ParsedFilter::Network(filter)) => self.add_network_filter(filter),
            Ok(ParsedFilter::Cosmetic(filter)) => self.add_cosmetic_filter(filter),
            Err(FilterParseError::Network(e)) => eprintln!("Encountered filter error {:?} when adding network filter", e),
            Err(FilterParseError::Cosmetic(e)) => eprintln!("Encountered filter error {:?} when adding cosmetic filter", e),
            Err(FilterParseError::Unsupported) => (),
            Err(FilterParseError::Unused) => (),
            Err(FilterParseError::Empty) => (),
        }

        self
    }

    fn add_network_filter(&mut self, filter: NetworkFilter) {
        match self.blocker.filter_add(filter) {
            Ok(_) => (),
            Err(BlockerError::BadFilterAddUnsupported) => eprintln!("Adding filters with `badfilter` option dynamically is not supported"),
            Err(BlockerError::FilterExists) => eprintln!("Filter already exists"),
            Err(e) => eprintln!("Encountered unexpected error {:?} when adding network filter", e),
        }
    }

    fn add_cosmetic_filter(&mut self, filter: CosmeticFilter) {
        self.cosmetic_cache.add_filter(filter);
    }

    pub fn with_tags<'a>(&'a mut self, tags: &[&str]) -> &'a mut Engine {
        self.blocker.with_tags(tags);
        self
    }

    pub fn tags_enable<'a>(&'a mut self, tags: &[&str]) {
        self.blocker.tags_enable(tags);
    }

    pub fn tags_disable<'a>(&'a mut self, tags: &[&str]) {
        self.blocker.tags_disable(tags);
    }
    
    pub fn tag_exists(&self, tag: &str) -> bool {
        self.blocker.tags_enabled().contains(&tag.to_owned())
    }

    pub fn with_resources<'a>(&'a mut self, resources: &[Resource]) -> &'a mut Engine {
        self.blocker.with_resources(resources);
        self.cosmetic_cache.use_resources(resources);
        self
    }

    pub fn resource_add<'a>(&'a mut self, resource: Resource) -> &'a mut Engine {
        self.blocker.resource_add(&resource);
        self.cosmetic_cache.add_resource(&resource);
        self
    }

    pub fn resource_get(&self, key: &str) -> Option<RedirectResource> {
        self.blocker.resource_get(key).cloned()
    }

    // Cosmetic filter functionality

    /// If any of the provided CSS classes or ids could cause a certain generic CSS hide rule
    /// (i.e. `{ display: none !important; }`) to be required, this method will return a stylesheet
    /// including it, providing that the corresponding rule does not have an exception.
    ///
    /// `exceptions` should be passed directly from `HostnameSpecificResources`.
<<<<<<< HEAD
    pub fn class_id_stylesheet(&self, classes: &[String], ids: &[String], exceptions: HashSet<String>) -> Option<String> {
        self.cosmetic_cache.class_id_stylesheet(classes, ids, &exceptions)
=======
    pub fn class_id_stylesheet(&self, classes: &[String], ids: &[String], exceptions: &HashSet<String>) -> Option<String> {
        self.cosmetic_cache.class_id_stylesheet(classes, ids, exceptions)
>>>>>>> 9ced8e92
    }

    /// Returns a set of cosmetic filter resources required for a particular hostname. Once this
    /// has been called, all CSS ids and classes on a page should be passed to
    /// `class_id_stylesheet` to obtain any stylesheets consisting of generic rules.
    pub fn hostname_cosmetic_resources(&self, hostname: &str) -> HostnameSpecificResources {
        self.cosmetic_cache.hostname_cosmetic_resources(hostname)
    }
}


#[cfg(test)]
mod tests {
    use super::*;
    use crate::resources::{ResourceType, MimeType};
    
    #[test]
    fn tags_enable_adds_tags() {
        let filters = vec![
            String::from("adv$tag=stuff"),
            String::from("somelongpath/test$tag=stuff"),
            String::from("||brianbondy.com/$tag=brian"),
            String::from("||brave.com$tag=brian"),
        ];
        let url_results = vec![
            ("http://example.com/advert.html", true),
            ("http://example.com/somelongpath/test/2.html", true),
            ("https://brianbondy.com/about", true),
            ("https://brave.com/about", true),
        ];

        let mut engine = Engine::from_rules(&filters);
        engine.tags_enable(&["stuff"]);
        engine.tags_enable(&["brian"]);

        url_results.into_iter().for_each(|(url, expected_result)| {
            let matched_rule = engine.check_network_urls(&url, "", "");
            if expected_result {
                assert!(matched_rule.matched, "Expected match for {}", url);
            } else {
                assert!(!matched_rule.matched, "Expected no match for {}, matched with {:?}", url, matched_rule.filter);
            }
        });
    }

    #[test]
    fn tags_disable_works() {
        let filters = vec![
            String::from("adv$tag=stuff"),
            String::from("somelongpath/test$tag=stuff"),
            String::from("||brianbondy.com/$tag=brian"),
            String::from("||brave.com$tag=brian"),
        ];
        let url_results = vec![
            ("http://example.com/advert.html", false),
            ("http://example.com/somelongpath/test/2.html", false),
            ("https://brianbondy.com/about", true),
            ("https://brave.com/about", true),
        ];
        
        let mut engine = Engine::from_rules(&filters);
        engine.tags_enable(&["brian", "stuff"]);
        engine.tags_disable(&["stuff"]);

        url_results.into_iter().for_each(|(url, expected_result)| {
            let matched_rule = engine.check_network_urls(&url, "", "");
            if expected_result {
                assert!(matched_rule.matched, "Expected match for {}", url);
            } else {
                assert!(!matched_rule.matched, "Expected no match for {}, matched with {:?}", url, matched_rule.filter);
            }
        });
    }

    #[test]
    fn exception_tags_inactive_by_default() {
        let filters = vec![
            String::from("adv"),
            String::from("||brianbondy.com/$tag=brian"),
            String::from("@@||brianbondy.com/$tag=brian"),
        ];
        let url_results = vec![
            ("http://example.com/advert.html", true),
            ("https://brianbondy.com/about", false),
            ("https://brianbondy.com/advert", true),
        ];
        
        let engine = Engine::from_rules(&filters);

        url_results.into_iter().for_each(|(url, expected_result)| {
            let matched_rule = engine.check_network_urls(&url, "", "");
            if expected_result {
                assert!(matched_rule.matched, "Expected match for {}", url);
            } else {
                assert!(!matched_rule.matched, "Expected no match for {}, matched with {:?}", url, matched_rule.filter);
            }
        });
    }

    #[test]
    fn exception_tags_works() {
        let filters = vec![
            String::from("adv"),
            String::from("||brianbondy.com/$tag=brian"),
            String::from("@@||brianbondy.com/$tag=brian"),
        ];
        let url_results = vec![
            ("http://example.com/advert.html", true),
            ("https://brianbondy.com/about", false),
            ("https://brianbondy.com/advert", false),
        ];
        
        let mut engine = Engine::from_rules(&filters);
        engine.tags_enable(&["brian", "stuff"]);

        url_results.into_iter().for_each(|(url, expected_result)| {
            let matched_rule = engine.check_network_urls(&url, "", "");
            if expected_result {
                assert!(matched_rule.matched, "Expected match for {}", url);
            } else {
                assert!(!matched_rule.matched, "Expected no match for {}, matched with {:?}", url, matched_rule.filter);
            }
        });
    }

    #[test]
    fn serialization_retains_tags() {
        let filters = vec![
            String::from("adv$tag=stuff"),
            String::from("somelongpath/test$tag=stuff"),
            String::from("||brianbondy.com/$tag=brian"),
            String::from("||brave.com$tag=brian"),
        ];
        let url_results = vec![
            ("http://example.com/advert.html", true),
            ("http://example.com/somelongpath/test/2.html", true),
            ("https://brianbondy.com/about", false),
            ("https://brave.com/about", false),
        ];

        let mut engine = Engine::from_rules(&filters);
        engine.tags_enable(&["stuff"]);
        engine.tags_enable(&["brian"]);
        let serialized = engine.serialize().unwrap();
        let mut deserialized_engine = Engine::from_rules(&[]);
        deserialized_engine.tags_enable(&["stuff"]);
        deserialized_engine.deserialize(&serialized).unwrap();

        url_results.into_iter().for_each(|(url, expected_result)| {
            let matched_rule = deserialized_engine.check_network_urls(&url, "", "");
            if expected_result {
                assert!(matched_rule.matched, "Expected match for {}", url);
            } else {
                assert!(!matched_rule.matched, "Expected no match for {}, matched with {:?}", url, matched_rule.filter);
            }
        });
    }

    #[test]
    fn deserialization_backwards_compatible_plain() {
        // deserialization_generate_simple();
        // assert!(false);
        let serialized: Vec<u8> = vec![31, 139, 8, 0, 0, 0, 0, 0, 0, 255, 1, 68, 0, 187, 255, 155, 145, 128, 145, 128,
            145, 128, 145, 128, 145, 128, 145, 129, 207, 202, 167, 36, 217, 43, 56, 97, 176, 145, 158, 145, 206, 0, 3,
            31, 255, 146, 1, 145, 169, 97, 100, 45, 98, 97, 110, 110, 101, 114, 192, 192, 192, 192, 192, 192, 192, 192,
            207, 186, 136, 69, 13, 115, 187, 170, 226, 192, 192, 192, 144, 194, 195, 194, 195, 207, 77, 26, 78, 68, 0,
            0, 0];

        let mut deserialized_engine = Engine::from_rules(&[]);
        deserialized_engine.deserialize(&serialized).unwrap();

        let url = "http://example.com/ad-banner.gif";
        let matched_rule = deserialized_engine.check_network_urls(url, "", "");
        assert!(matched_rule.matched, "Expected match for {}", url);
    }

    #[test]
    fn deserialization_backwards_compatible_tags() {
        // deserialization_generate_tags();
        // assert!(false);
        let serialized: Vec<u8> = vec![31, 139, 8, 0, 0, 0, 0, 0, 0, 255, 149, 139, 49, 14, 64, 48, 24, 70, 137, 131, 88,
            108, 98, 148, 184, 135, 19, 252, 197, 218, 132, 3, 8, 139, 85, 126, 171, 132, 193, 32, 54, 71, 104, 218, 205,
            160, 139, 197, 105, 218, 166, 233, 5, 250, 125, 219, 203, 123, 43, 14, 238, 163, 124, 206, 228, 79, 11, 184,
            113, 195, 55, 136, 98, 181, 132, 120, 65, 157, 17, 160, 180, 233, 152, 221, 1, 164, 98, 178, 255, 242, 178,
            221, 231, 201, 0, 19, 122, 216, 92, 112, 161, 1, 58, 213, 199, 143, 114, 0, 0, 0];
        let mut deserialized_engine = Engine::from_rules(&[]);
        
        deserialized_engine.tags_enable(&[]);
        deserialized_engine.deserialize(&serialized).unwrap();
        let url = "http://example.com/ad-banner.gif";
        let matched_rule = deserialized_engine.check_network_urls(url, "", "");
        assert!(!matched_rule.matched, "Expected NO match for {}", url);

        deserialized_engine.tags_enable(&["abc"]);
        deserialized_engine.deserialize(&serialized).unwrap();

        let url = "http://example.com/ad-banner.gif";
        let matched_rule = deserialized_engine.check_network_urls(url, "", "");
        assert!(matched_rule.matched, "Expected match for {}", url);
    }

    #[test]
    fn deserialization_backwards_compatible_resources() {
        // deserialization_generate_resources();
        // assert!(false);
        let serialized: Vec<u8> = vec![31, 139, 8, 0, 0, 0, 0, 0, 0, 255, 61, 139, 189, 10, 64, 80, 28, 197, 201, 46,
            229, 1, 44, 54, 201, 234, 117, 174, 143, 65, 233, 18, 6, 35, 118, 229, 127, 103, 201, 230, 99, 146, 39,
            184, 177, 25, 152, 61, 13, 238, 29, 156, 83, 167, 211, 175, 115, 90, 40, 184, 203, 235, 24, 244, 219, 176,
            209, 2, 29, 156, 130, 164, 61, 68, 132, 9, 121, 166, 131, 48, 246, 19, 74, 71, 28, 69, 113, 230, 231, 25,
            101, 186, 42, 121, 86, 73, 189, 42, 95, 103, 255, 102, 219, 183, 29, 170, 127, 68, 102, 150, 86, 28, 162,
            0, 247, 3, 163, 110, 154, 146, 145, 195, 175, 245, 47, 101, 250, 113, 201, 119, 0, 0, 0];

        let mut deserialized_engine = Engine::from_rules(&[]);
        deserialized_engine.deserialize(&serialized).unwrap();

        let url = "http://example.com/ad-banner.gif";
        let matched_rule = deserialized_engine.check_network_urls(url, "", "");
        assert!(matched_rule.matched, "Expected match for {}", url);
        assert_eq!(matched_rule.redirect, Some("data:text/plain;base64,".to_owned()), "Expected redirect to contain resource");
    }

    fn deserialization_generate_simple() {
        let engine = Engine::from_rules(&[
            "ad-banner".to_owned()
        ]);
        let serialized = engine.serialize().unwrap();
        println!("Engine serialized: {:?}", serialized);
    }

    fn deserialization_generate_tags() {
        let mut engine = Engine::from_rules(&[
            "ad-banner$tag=abc".to_owned()
        ]);
        engine.with_tags(&["abc"]);
        let serialized = engine.serialize().unwrap();
        println!("Engine serialized: {:?}", serialized);
    }

    fn deserialization_generate_resources() {
        let mut engine = Engine::from_rules(&[
            "ad-banner$redirect=nooptext".to_owned()
        ]);

        let resources = vec![
            Resource {
                name: "nooptext".to_string(),
                aliases: vec![],
                kind: ResourceType::Mime(MimeType::TextPlain),
                content: base64::encode(""),
            },
            Resource {
                name: "noopcss".to_string(),
                aliases: vec![],
                kind: ResourceType::Mime(MimeType::TextPlain),
                content: base64::encode(""),
            },
        ];
        engine.with_resources(&resources);
        
        let serialized = engine.serialize().unwrap();
        println!("Engine serialized: {:?}", serialized);
    }

    #[test]
    fn redirect_resource_insertion_works() {
        let mut engine = Engine::from_rules(&[
            "ad-banner$redirect=nooptext".to_owned()
        ]);

        engine.resource_add(Resource {
            name: "nooptext".to_owned(),
            aliases: vec![],
            kind: ResourceType::Mime(MimeType::TextPlain),
            content: "".to_owned(),
        });

        let url = "http://example.com/ad-banner.gif";
        let matched_rule = engine.check_network_urls(url, "", "");
        assert!(matched_rule.matched, "Expected match for {}", url);
        assert_eq!(matched_rule.redirect, Some("data:text/plain;base64,".to_owned()), "Expected redirect to contain resource");
    }

    #[test]
    fn redirect_resource_lookup_works() {
        let script = r#"
(function() {
	;
})();

        "#;

        let mut engine = Engine::from_rules(&[]);

        engine.resource_add(Resource {
            name: "noopjs".to_owned(),
            aliases: vec![],
            kind: ResourceType::Mime(MimeType::ApplicationJavascript),
            content: script.to_owned(),
        });
        let inserted_resource = engine.resource_get("noopjs");
        assert!(inserted_resource.is_some());
        let resource = inserted_resource.unwrap();
        assert_eq!(resource.content_type, "application/javascript");
        assert_eq!(&resource.data, script);
    }
}<|MERGE_RESOLUTION|>--- conflicted
+++ resolved
@@ -222,13 +222,8 @@
     /// including it, providing that the corresponding rule does not have an exception.
     ///
     /// `exceptions` should be passed directly from `HostnameSpecificResources`.
-<<<<<<< HEAD
-    pub fn class_id_stylesheet(&self, classes: &[String], ids: &[String], exceptions: HashSet<String>) -> Option<String> {
-        self.cosmetic_cache.class_id_stylesheet(classes, ids, &exceptions)
-=======
     pub fn class_id_stylesheet(&self, classes: &[String], ids: &[String], exceptions: &HashSet<String>) -> Option<String> {
         self.cosmetic_cache.class_id_stylesheet(classes, ids, exceptions)
->>>>>>> 9ced8e92
     }
 
     /// Returns a set of cosmetic filter resources required for a particular hostname. Once this
